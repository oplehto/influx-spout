// Copyright 2018 Jump Trading
//
// Licensed under the Apache License, Version 2.0 (the "License");
// you may not use this file except in compliance with the License.
// You may obtain a copy of the License at
//
//     http://www.apache.org/licenses/LICENSE-2.0
//
// Unless required by applicable law or agreed to in writing, software
// distributed under the License is distributed on an "AS IS" BASIS,
// WITHOUT WARRANTIES OR CONDITIONS OF ANY KIND, either express or implied.
// See the License for the specific language governing permissions and
// limitations under the License.

// Package batch implements a type storing a batch of measurement lines.
package batch

import (
	"io"
	"time"
)

const maxReadSize = 65536

// New returns a new batch buffer with the initial capacity
// specified (in bytes).
func New(capacity int) *Batch {
	return &Batch{
		buf:     make([]byte, 0, capacity),
		created: clock.Now(),
	}
}

// Batch implements a fixed buffer of bytes. It is structured to
// minimise allocations and copies. Bytes can be directly read from an
// io.Reader (typically a network connection) directly into the
// internal preallocated byte slice.
//
// Some ideas are borrowed from bytes.Buffer. One difference is the
// ReadOnceFrom method which reads just once from an io.Reader. This
// is required to avoid grouping UDP reads together.
//
// The other difference is that Batch tracks the age of the oldest
// bytes stored in it and a count of the number of write operations.
type Batch struct {
	buf     []byte
	writes  int
	created time.Time
}

// Size returns the number of bytes currently stored in the Batch.
func (b *Batch) Size() int {
	return len(b.buf)
}

// Remaining returns the number of bytes still unused in the Batch.
func (b *Batch) Remaining() int {
	return cap(b.buf) - len(b.buf)
}

// Bytes returns the underlying Batch byte slice. The returned slice
// is valid only until the next modifying call to the Batch.
func (b *Batch) Bytes() []byte {
	return b.buf
}

// CopyBytes returns a copy of the underlying Batch byte slice. This
// is expensive compare to Bytes() as it involves memory allocation,
// but unlike the slice returned by Bytes(), the returned slice will
// be unaffected by future changes to the Batch.
func (b *Batch) CopyBytes() []byte {
	out := make([]byte, len(b.buf))
	copy(out, b.buf)
	return out
}

// Writes returns the number of write operations to the batch since it
// was last reset (or created, if never reset).
func (b *Batch) Writes() int {
	return b.writes
}

// Age returns the time since the first write to the batch after
// the last reset.
func (b *Batch) Age() time.Duration {
	if b.writes <= 0 {
		return time.Duration(0)
	}
	return clock.Since(b.created)
}

// Reset clears the Batch so that it no longer holds data.
func (b *Batch) Reset() {
	b.buf = b.buf[:0]
	b.writes = 0
	b.created = clock.Now()
}

// Append adds some bytes to the Batch, growing the Batch if required.
func (b *Batch) Append(more []byte) {
	b.countWrite()
	b.appendImpl(more)
}

// ReadFrom reads everything from an io.Reader, growing the Batch if
// required.
func (b *Batch) ReadFrom(r io.Reader) (int64, error) {
	b.countWrite()

	var total int64
	for {
		b.growIfLow()
		n, err := r.Read(b.buf[len(b.buf):cap(b.buf)])
		if n > 0 {
			b.buf = b.buf[:len(b.buf)+n]
			total += int64(n)
		}

		if err != nil {
			if err == io.EOF {
				err = nil
			}
			return total, err
		}
	}
}

// ReadOnceFrom reads into the Batch just once from an io.Reader.
func (b *Batch) ReadOnceFrom(r io.Reader) (int, error) {
	b.countWrite()

	b.growIfLow()
	n, err := r.Read(b.buf[len(b.buf):cap(b.buf)])
	if n > 0 {
		b.buf = b.buf[:len(b.buf)+n]
	}
	return n, err
}

<<<<<<< HEAD
func (b *Batch) growIfLow() {
	if b.Remaining() < maxReadSize {
		b.grow()
	}
}

// grow doubles the size of the Batch's internal buffer. If the new
// size is less than maxReadSize, then the buffer is grown to at least
// maxReadSize. This call is expensive and should be avoided where
// possible.
=======
// EnsureNewline adds a newline to the end of the batch if there
// isn't one already present.
func (b *Batch) EnsureNewline() {
	n := len(b.buf)
	if n > 0 && b.buf[n-1] != '\n' {
		b.appendImpl([]byte{'\n'})
	}
}

func (b *Batch) appendImpl(more []byte) {
	lenMore := len(more)
	for b.Remaining() < lenMore {
		b.grow()
	}

	lenBatch := len(b.buf)
	b.buf = b.buf[:lenBatch+lenMore]
	copy(b.buf[lenBatch:], more)
}

// grow doubles the size of the Batch's internal buffer. This is
// expensive and should be avoided where possible.
>>>>>>> f28b33ef
func (b *Batch) grow() {
	newSize := cap(b.buf) * 2
	if newSize < maxReadSize {
		newSize = cap(b.buf) + maxReadSize
	}
	newBuf := make([]byte, int(newSize))
	copy(newBuf, b.buf)
	newBuf = newBuf[:len(b.buf)]
	b.buf = newBuf
}

func (b *Batch) countWrite() {
	// Reset the age timestamp on first write.
	if b.writes == 0 {
		b.created = clock.Now()
	}
	b.writes++
}

type sincer interface {
	Now() time.Time
	Since(t time.Time) time.Duration
}

type realClock struct{}

func (realClock) Now() time.Time                  { return time.Now() }
func (realClock) Since(t time.Time) time.Duration { return time.Since(t) }

var clock = sincer(new(realClock))<|MERGE_RESOLUTION|>--- conflicted
+++ resolved
@@ -137,7 +137,6 @@
 	return n, err
 }
 
-<<<<<<< HEAD
 func (b *Batch) growIfLow() {
 	if b.Remaining() < maxReadSize {
 		b.grow()
@@ -148,7 +147,17 @@
 // size is less than maxReadSize, then the buffer is grown to at least
 // maxReadSize. This call is expensive and should be avoided where
 // possible.
-=======
+func (b *Batch) grow() {
+	newSize := cap(b.buf) * 2
+	if newSize < maxReadSize {
+		newSize = cap(b.buf) + maxReadSize
+	}
+	newBuf := make([]byte, int(newSize))
+	copy(newBuf, b.buf)
+	newBuf = newBuf[:len(b.buf)]
+	b.buf = newBuf
+}
+
 // EnsureNewline adds a newline to the end of the batch if there
 // isn't one already present.
 func (b *Batch) EnsureNewline() {
@@ -167,20 +176,6 @@
 	lenBatch := len(b.buf)
 	b.buf = b.buf[:lenBatch+lenMore]
 	copy(b.buf[lenBatch:], more)
-}
-
-// grow doubles the size of the Batch's internal buffer. This is
-// expensive and should be avoided where possible.
->>>>>>> f28b33ef
-func (b *Batch) grow() {
-	newSize := cap(b.buf) * 2
-	if newSize < maxReadSize {
-		newSize = cap(b.buf) + maxReadSize
-	}
-	newBuf := make([]byte, int(newSize))
-	copy(newBuf, b.buf)
-	newBuf = newBuf[:len(b.buf)]
-	b.buf = newBuf
 }
 
 func (b *Batch) countWrite() {
